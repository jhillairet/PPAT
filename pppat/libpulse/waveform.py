--- conflicted
+++ resolved
@@ -47,8 +47,18 @@
         return Waveform(name=name, 
                         times=times, reltimes=reltimes,
                         values=values, segments=segments)
-<<<<<<< HEAD
-        
+   
+    @property
+    def dataframe(self):
+        """
+        Return the waveform as a pandas Dataframe
+        """
+        df = pd.DataFrame(data={'values': self.values, 
+                                'time': self.times, 
+                                'segment': self.segments, 
+                                'reltime': self.reltimes})
+        return df
+
     @property
     def dataframe(self):
         """
@@ -65,25 +75,6 @@
     # convenience alias
     df = dataframe
 
-
-=======
-   
-    @property
-    def dataframe(self):
-        """
-        Return the waveform as a pandas Dataframe
-        """
-        df = pd.DataFrame(data={'values': self.values, 
-                                'time': self.times, 
-                                'segment': self.segments, 
-                                'reltime': self.reltimes})
-        return df
-
-    # convenient alias
-    df = dataframe
-    
-    
->>>>>>> ff314f1a
 def get_waveform(waveform_name, waveforms):
     """
     Retrieve a waveform from a waveform list
